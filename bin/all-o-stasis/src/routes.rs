--- conflicted
+++ resolved
@@ -824,7 +824,6 @@
     };
     tracing::debug!("`{user_agent}` at {addr} connected.");
     // finalize the upgrade process by returning upgrade callback.
-<<<<<<< HEAD
     match state.db.parent_path("gyms", gym.clone()) {
         Ok(path) => ws.on_upgrade(move |socket| handle_socket(socket, addr, state, path)),
         Err(e) => {
@@ -836,12 +835,6 @@
                 .into_response()
         }
     };
-=======
-    // TODO expect
-    let parent_path = state.db.parent_path("gyms", gym).expect("need a gym");
-    AppError::NotImplemented()
-    // ws.on_upgrade(move |socket| handle_socket(socket, addr, state, parent_path))
->>>>>>> 27832827
 }
 
 // XXX maybe don't needed
